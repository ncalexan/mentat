// Copyright 2016 Mozilla
//
// Licensed under the Apache License, Version 2.0 (the "License"); you may not use
// this file except in compliance with the License. You may obtain a copy of the
// License at http://www.apache.org/licenses/LICENSE-2.0
// Unless required by applicable law or agreed to in writing, software distributed
// under the License is distributed on an "AS IS" BASIS, WITHOUT WARRANTIES OR
// CONDITIONS OF ANY KIND, either express or implied. See the License for the
// specific language governing permissions and limitations under the License.

extern crate combine;
extern crate edn;

use combine::{
    ParseResult,
};
use combine::combinator::{
    Expected,
    FnParser,
};

pub mod log;
pub mod value_and_span;

pub use log::{
    LogParsing,
};

/// A type definition for a function parser that either parses an `O` from an input stream of type
/// `I`, or fails with an "expected" failure.
/// See <https://docs.rs/combine/2.2.1/combine/trait.Parser.html#method.expected> for more
/// illumination.
/// Nothing about this is specific to the result type of the parser.
pub type ResultParser<O, I> = Expected<FnParser<I, fn(I) -> ParseResult<O, I>>>;

/// `assert_parses_to!` simplifies some of the boilerplate around running a
/// parser function against input and expecting a certain result.
#[macro_export]
macro_rules! assert_parses_to {
    ( $parser: expr, $input: expr, $expected: expr ) => {{
<<<<<<< HEAD
        let mut par = $parser();
        let result = par.parse($input.with_spans().into_atom_stream()).map(|x| x.0); // TODO: check remainder of stream.
=======
        let par = $parser();
        let result = par.skip(eof()).parse($input.with_spans().into_atom_stream()).map(|x| x.0);
        assert_eq!(result, Ok($expected));
    }}
}

/// `assert_edn_parses_to!` simplifies some of the boilerplate around running a parser function
/// against string input and expecting a certain result.
#[macro_export]
macro_rules! assert_edn_parses_to {
    ( $parser: expr, $input: expr, $expected: expr ) => {{
        let par = $parser();
        let input = edn::parse::value($input).expect("to be able to parse input as EDN");
        let result = par.skip(eof()).parse(input.into_atom_stream()).map(|x| x.0);
>>>>>>> 71d3aa29
        assert_eq!(result, Ok($expected));
    }}
}

/// `satisfy_unwrap!` makes it a little easier to implement a `satisfy_map`
/// body that matches a particular `Value` enum case, otherwise returning `None`.
#[macro_export]
macro_rules! satisfy_unwrap {
    ( $cas: path, $var: ident, $body: block ) => {
        satisfy_map(|x: edn::Value| if let $cas($var) = x $body else { None })
    }
}

/// Generate a `satisfy_map` expression that matches a `PlainSymbol`
/// value with the given name.
///
/// We do this rather than using `combine::token` so that we don't
/// need to allocate a new `String` inside a `PlainSymbol` inside a `Value`
/// just to match input.
#[macro_export]
macro_rules! matches_plain_symbol {
    ($name: expr, $input: ident) => {
        satisfy_map(|x: edn::Value| {
            if let edn::Value::PlainSymbol(ref s) = x {
                if s.0.as_str() == $name {
                    return Some(());
                }
            }
            return None;
        }).parse_stream($input)
    }
}

/// Define an `impl` body for the `$parser` type. The body will contain a parser
/// function called `$name`, consuming a stream of `$item_type`s. The parser's
/// result type will be `$result_type`.
///
/// The provided `$body` will be evaluated with `$input` bound to the input stream.
///
/// `$body`, when run, should return a `ParseResult` of the appropriate result type.
#[macro_export]
macro_rules! def_parser_fn {
    ( $parser: ident, $name: ident, $item_type: ty, $result_type: ty, $input: ident, $body: block ) => {
        impl<I> $parser<I> where I: Stream<Item = $item_type> {
            fn $name() -> ResultParser<$result_type, I> {
                fn inner<I: Stream<Item = $item_type>>($input: I) -> ParseResult<$result_type, I> {
                    $body
                }
                parser(inner as fn(I) -> ParseResult<$result_type, I>).expected(stringify!($name))
            }
        }
    }
}

#[macro_export]
macro_rules! def_parser {
    ( $parser: ident, $name: ident, $result_type: ty, $body: block ) => {
        impl $parser {
            fn $name() -> ResultParser<$result_type, $crate::value_and_span::Stream> {
                fn inner(input: $crate::value_and_span::Stream) -> ParseResult<$result_type, $crate::value_and_span::Stream> {
                    $body.parse_lazy(input).into()
                }
                parser(inner as fn($crate::value_and_span::Stream) -> ParseResult<$result_type, $crate::value_and_span::Stream>).expected(stringify!($name))
            }
        }
    }
}

/// `def_value_parser_fn` is a short-cut to `def_parser_fn` with the input type
/// being `edn::Value`.
#[macro_export]
macro_rules! def_value_parser_fn {
    ( $parser: ident, $name: ident, $result_type: ty, $input: ident, $body: block ) => {
        def_parser_fn!($parser, $name, edn::Value, $result_type, $input, $body);
    }
}

/// `def_value_satisfy_parser_fn` is a short-cut to `def_parser_fn` with the input type
/// being `edn::Value` and the body being a call to `satisfy_map` with the given transformer.
///
/// In practice this allows you to simply pass a function that accepts an `&edn::Value` and
/// returns an `Option<$result_type>`: if a suitable value is at the front of the stream,
/// it will be converted and returned by the parser; otherwise, the parse will fail.
#[macro_export]
macro_rules! def_value_satisfy_parser_fn {
    ( $parser: ident, $name: ident, $result_type: ty, $transformer: path ) => {
        def_value_parser_fn!($parser, $name, $result_type, input, {
            satisfy_map(|x: edn::Value| $transformer(&x)).parse_stream(input)
        });
    }
}

/// A `ValueParseError` is a `combine::primitives::ParseError`-alike that implements the `Debug`,
/// `Display`, and `std::error::Error` traits.  In addition, it doesn't capture references, making
/// it possible to store `ValueParseError` instances in local links with the `error-chain` crate.
///
/// This is achieved by wrapping slices of type `&'a [edn::Value]` in an owning type that implements
/// `Display`; rather than introducing a newtype like `DisplayVec`, we re-use `edn::Value::Vector`.
#[derive(PartialEq)]
pub struct ValueParseError {
    pub position: usize,
    // Think of this as `Vec<Error<edn::Value, DisplayVec<edn::Value>>>`; see above.
    pub errors: Vec<combine::primitives::Error<edn::Value, edn::Value>>,
}

impl std::fmt::Debug for ValueParseError {
    fn fmt(&self, f: &mut std::fmt::Formatter) -> std::fmt::Result {
        write!(f,
               "ParseError {{ position: {:?}, errors: {:?} }}",
               self.position,
               self.errors)
    }
}

impl std::fmt::Display for ValueParseError {
    fn fmt(&self, f: &mut std::fmt::Formatter) -> std::fmt::Result {
        try!(writeln!(f, "Parse error at {}", self.position));
        combine::primitives::Error::fmt_errors(&self.errors, f)
    }
}

impl std::error::Error for ValueParseError {
    fn description(&self) -> &str {
        "parse error parsing EDN values"
    }
}

impl<'a> From<combine::primitives::ParseError<&'a [edn::Value]>> for ValueParseError {
    fn from(e: combine::primitives::ParseError<&'a [edn::Value]>) -> ValueParseError {
        ValueParseError {
            position: e.position,
            errors: e.errors.into_iter().map(|e| e.map_range(|r| {
                let mut v = Vec::new();
                v.extend_from_slice(r);
                edn::Value::Vector(v)
            })).collect(),
        }
    }
}

/// Allow to map the range types of combine::primitives::{Info, Error}.
trait MapRange<R, S> {
    type Output;
    fn map_range<F>(self, f: F) -> Self::Output where F: FnOnce(R) -> S;
}

impl<T, R, S> MapRange<R, S> for combine::primitives::Info<T, R> {
    type Output = combine::primitives::Info<T, S>;

    fn map_range<F>(self, f: F) -> combine::primitives::Info<T, S> where F: FnOnce(R) -> S {
        use combine::primitives::Info::*;
        match self {
            Token(t) => Token(t),
            Range(r) => Range(f(r)),
            Owned(s) => Owned(s),
            Borrowed(x) => Borrowed(x),
        }
    }
}

impl<T, R, S> MapRange<R, S> for combine::primitives::Error<T, R> {
    type Output = combine::primitives::Error<T, S>;

    fn map_range<F>(self, f: F) -> combine::primitives::Error<T, S> where F: FnOnce(R) -> S {
        use combine::primitives::Error::*;
        match self {
            Unexpected(x) => Unexpected(x.map_range(f)),
            Expected(x) => Expected(x.map_range(f)),
            Message(x) => Message(x.map_range(f)),
            Other(x) => Other(x),
        }
    }
}<|MERGE_RESOLUTION|>--- conflicted
+++ resolved
@@ -38,10 +38,6 @@
 #[macro_export]
 macro_rules! assert_parses_to {
     ( $parser: expr, $input: expr, $expected: expr ) => {{
-<<<<<<< HEAD
-        let mut par = $parser();
-        let result = par.parse($input.with_spans().into_atom_stream()).map(|x| x.0); // TODO: check remainder of stream.
-=======
         let par = $parser();
         let result = par.skip(eof()).parse($input.with_spans().into_atom_stream()).map(|x| x.0);
         assert_eq!(result, Ok($expected));
@@ -56,7 +52,6 @@
         let par = $parser();
         let input = edn::parse::value($input).expect("to be able to parse input as EDN");
         let result = par.skip(eof()).parse(input.into_atom_stream()).map(|x| x.0);
->>>>>>> 71d3aa29
         assert_eq!(result, Ok($expected));
     }}
 }
